use context::DebugId;
use graphics::*;
use lyon;
use lyon::tessellation as t;
use std::sync::Arc;
use vulkano::buffer::{BufferAccess, BufferUsage, ImmutableBuffer};
use vulkano::command_buffer::{AutoCommandBufferBuilder, DrawIndirectCommand};
use vulkano::pipeline::GraphicsPipelineAbstract;
use vulkano::sync::GpuFuture;

pub use self::t::{FillOptions, FillRule, LineCap, LineJoin, StrokeOptions};

/// A builder for creating `Mesh`es.
///
/// This allows you to easily make one `Mesh` containing
/// many different complex pieces of geometry.  They don't
/// have to be connected to each other, and will all be
/// drawn at once.
///
/// The following example shows how to build a mesh containing a line and a circle:
///
/// ```rust,ignore
/// let mesh: Mesh = MeshBuilder::new()
///     .line(&[Point2::new(20.0, 20.0), Point2::new(40.0, 20.0)], 4.0)
///     .circle(DrawMode::Fill, Point2::new(60.0, 38.0), 40.0, 1.0)
///     .build(ctx)
///     .unwrap();
/// ```
/// A more sophisticated example:
///
/// ```rust
/// use ggez::{Context, GameResult, nalgebra as na};
/// use ggez::graphics::{self, DrawMode, MeshBuilder};
///
/// fn draw_danger_signs(ctx: &mut Context) -> GameResult {
///     // Initialize a builder instance.
///     let mesh = MeshBuilder::new()
///         // Add vertices for 3 lines (in an approximate equilateral triangle).
///         .line(
///             &[
///                 na::Point2::new(0.0, 0.0),
///                 na::Point2::new(-30.0, 52.0),
///                 na::Point2::new(30.0, 52.0),
///                 na::Point2::new(0.0, 0.0),
///             ],
///             1.0,
///         )
///         // Add vertices for an exclamation mark!
///         .ellipse(DrawMode::Fill, na::Point2::new(0.0, 25.0), 2.0, 15.0, 2.0)
///         .circle(DrawMode::Fill, na::Point2::new(0.0, 45.0), 2.0, 2.0)
///         // Finalize then unwrap. Unwrapping via `?` operator either yields the final `Mesh`,
///         // or propagates the error (note return type).
///         .build(ctx)?;
///     // Draw 3 meshes in a line, 1st and 3rd tilted by 1 radian.
///     graphics::draw(ctx, &mesh, (na::Point2::new(50.0, 50.0), -1.0, graphics::WHITE))?;
///     graphics::draw(ctx, &mesh, (na::Point2::new(150.0, 50.0), 0.0, graphics::WHITE))?;
///     graphics::draw(ctx, &mesh, (na::Point2::new(250.0, 50.0), 1.0, graphics::WHITE))?;
///     Ok(())
/// }
/// ```
#[derive(Debug, Clone)]
pub struct MeshBuilder {
    buffer: t::geometry_builder::VertexBuffers<Vertex, u16>,
}

impl Default for MeshBuilder {
    fn default() -> Self {
        Self {
            buffer: t::VertexBuffers::new(),
        }
    }
}

impl MeshBuilder {
    /// Create a new MeshBuilder.
    pub fn new() -> Self {
        Self::default()
    }

    /// Create a new mesh for a line of one or more connected segments.
    pub fn line<P>(&mut self, points: &[P], width: f32) -> &mut Self
    where
        P: Into<mint::Point2<f32>> + Clone,
    {
        self.polyline(DrawMode::Line(width), points)
    }

    /// Create a new mesh for a circle.
    ///
    /// For the meaning of the `tolerance` parameter, [see here](https://docs.rs/lyon_geom/0.9.0/lyon_geom/#flattening).
    pub fn circle<P>(&mut self, mode: DrawMode, point: P, radius: f32, tolerance: f32) -> &mut Self
    where
        P: Into<mint::Point2<f32>>,
    {
        {
            let point = point.into();
            let buffers = &mut self.buffer;
            match mode {
                DrawMode::Fill => {
                    // These builders have to be in separate match arms 'cause they're actually
                    // different types; one is GeometryBuilder<StrokeVertex> and the other is
                    // GeometryBuilder<FillVertex>
                    let builder = &mut t::BuffersBuilder::new(buffers, VertexBuilder);
                    let fill_options = t::FillOptions::default().with_tolerance(tolerance);
                    let _ = t::basic_shapes::fill_circle(
                        t::math::point(point.x, point.y),
                        radius,
                        &fill_options,
                        builder,
                    );
                }
                DrawMode::Line(line_width) => {
                    let builder = &mut t::BuffersBuilder::new(buffers, VertexBuilder);
                    let options = t::StrokeOptions::default()
                        .with_line_width(line_width)
                        .with_tolerance(tolerance);
                    let _ = t::basic_shapes::stroke_circle(
                        t::math::point(point.x, point.y),
                        radius,
                        &options,
                        builder,
                    );
                }
                DrawMode::CustomFill(fill_options) => {
                    let builder = &mut t::BuffersBuilder::new(buffers, VertexBuilder);
                    let _ = t::basic_shapes::fill_circle(
                        t::math::point(point.x, point.y),
                        radius,
                        &fill_options.with_tolerance(tolerance),
                        builder,
                    );
                }
                DrawMode::CustomLine(options) => {
                    let builder = &mut t::BuffersBuilder::new(buffers, VertexBuilder);
                    let _ = t::basic_shapes::stroke_circle(
                        t::math::point(point.x, point.y),
                        radius,
                        &options.with_tolerance(tolerance),
                        builder,
                    );
                }
            };
        }
        self
    }

    /// Create a new mesh for an ellipse.
    ///
    /// For the meaning of the `tolerance` parameter, [see here](https://docs.rs/lyon_geom/0.9.0/lyon_geom/#flattening).
    pub fn ellipse<P>(
        &mut self,
        mode: DrawMode,
        point: P,
        radius1: f32,
        radius2: f32,
        tolerance: f32,
    ) -> &mut Self
    where
        P: Into<mint::Point2<f32>>,
    {
        {
            let buffers = &mut self.buffer;
            let point = point.into();
            match mode {
                DrawMode::Fill => {
                    let builder = &mut t::BuffersBuilder::new(buffers, VertexBuilder);
                    let fill_options = t::FillOptions::default().with_tolerance(tolerance);
                    let _ = t::basic_shapes::fill_ellipse(
                        t::math::point(point.x, point.y),
                        t::math::vector(radius1, radius2),
                        t::math::Angle { radians: 0.0 },
                        &fill_options,
                        builder,
                    );
                }
                DrawMode::Line(line_width) => {
                    let builder = &mut t::BuffersBuilder::new(buffers, VertexBuilder);
                    let options = t::StrokeOptions::default()
                        .with_line_width(line_width)
                        .with_tolerance(tolerance);
                    let _ = t::basic_shapes::stroke_ellipse(
                        t::math::point(point.x, point.y),
                        t::math::vector(radius1, radius2),
                        t::math::Angle { radians: 0.0 },
                        &options,
                        builder,
                    );
                }
                DrawMode::CustomFill(fill_options) => {
                    let builder = &mut t::BuffersBuilder::new(buffers, VertexBuilder);
                    let _ = t::basic_shapes::fill_ellipse(
                        t::math::point(point.x, point.y),
                        t::math::vector(radius1, radius2),
                        t::math::Angle { radians: 0.0 },
                        &fill_options.with_tolerance(tolerance),
                        builder,
                    );
                }
                DrawMode::CustomLine(options) => {
                    let builder = &mut t::BuffersBuilder::new(buffers, VertexBuilder);
                    let _ = t::basic_shapes::stroke_ellipse(
                        t::math::point(point.x, point.y),
                        t::math::vector(radius1, radius2),
                        t::math::Angle { radians: 0.0 },
                        &options.with_tolerance(tolerance),
                        builder,
                    );
                }
            };
        }
        self
    }

    /// Create a new mesh for a series of connected lines.
    pub fn polyline<P>(&mut self, mode: DrawMode, points: &[P]) -> &mut Self
    where
        P: Into<mint::Point2<f32>> + Clone,
    {
        self.polyline_inner(mode, points, false)
    }

    /// Create a new mesh for a closed polygon.
    pub fn polygon<P>(&mut self, mode: DrawMode, points: &[P]) -> &mut Self
    where
        P: Into<mint::Point2<f32>> + Clone,
    {
        self.polyline_inner(mode, points, true)
    }

    fn polyline_inner<P>(&mut self, mode: DrawMode, points: &[P], is_closed: bool) -> &mut Self
    where
        P: Into<mint::Point2<f32>> + Clone,
    {
        {
            assert!(points.len() > 1);
            let buffers = &mut self.buffer;
            let points = points.into_iter().cloned().map(|p| {
                let mint_point: mint::Point2<f32> = p.into();
                t::math::point(mint_point.x, mint_point.y)
            });
            match mode {
                DrawMode::Fill => {
                    let builder = &mut t::BuffersBuilder::new(buffers, VertexBuilder);
                    let tessellator = &mut t::FillTessellator::new();
                    let options = t::FillOptions::default();
                    // TODO: Removing this expect would be rather nice.
                    let _ = t::basic_shapes::fill_polyline(points, tessellator, &options, builder)
                        .expect("Could not fill polygon?");
                }
                DrawMode::Line(width) => {
                    let builder = &mut t::BuffersBuilder::new(buffers, VertexBuilder);
                    let options = t::StrokeOptions::default().with_line_width(width);
                    let _ = t::basic_shapes::stroke_polyline(points, is_closed, &options, builder);
                }
                DrawMode::CustomFill(options) => {
                    let builder = &mut t::BuffersBuilder::new(buffers, VertexBuilder);
                    let tessellator = &mut t::FillTessellator::new();
                    // TODO: Removing this expect would be rather nice.
                    let _ = t::basic_shapes::fill_polyline(points, tessellator, &options, builder)
                        .expect("Could not fill polygon?");
                }
                DrawMode::CustomLine(options) => {
                    let builder = &mut t::BuffersBuilder::new(buffers, VertexBuilder);
                    let _ = t::basic_shapes::stroke_polyline(points, is_closed, &options, builder);
                }
            };
        }
        self
    }

    /// Create a new mesh for a rectangle.
    pub fn rectangle(&mut self, mode: DrawMode, bounds: Rect) -> &mut Self {
        {
            let buffers = &mut self.buffer;
            let rect = t::math::rect(bounds.x, bounds.y, bounds.w, bounds.h);
            match mode {
                DrawMode::Fill => {
                    // These builders have to be in separate match arms 'cause they're actually
                    // different types; one is GeometryBuilder<StrokeVertex> and the other is
                    // GeometryBuilder<FillVertex>
                    let builder = &mut t::BuffersBuilder::new(buffers, VertexBuilder);
                    let fill_options = t::FillOptions::default();
                    let _ = t::basic_shapes::fill_rectangle(&rect, &fill_options, builder);
                }
                DrawMode::Line(line_width) => {
                    let builder = &mut t::BuffersBuilder::new(buffers, VertexBuilder);
                    let options = t::StrokeOptions::default().with_line_width(line_width);
                    let _ = t::basic_shapes::stroke_rectangle(&rect, &options, builder);
                }
                DrawMode::CustomFill(fill_options) => {
                    let builder = &mut t::BuffersBuilder::new(buffers, VertexBuilder);
                    let _ = t::basic_shapes::fill_rectangle(&rect, &fill_options, builder);
                }
                DrawMode::CustomLine(options) => {
                    let builder = &mut t::BuffersBuilder::new(buffers, VertexBuilder);
                    let _ = t::basic_shapes::stroke_rectangle(&rect, &options, builder);
                }
            };
        }
        self
    }

    /// Create a new `Mesh` from a raw list of triangles.
    ///
    /// Currently does not support UV's or indices.
    pub fn triangles<P>(&mut self, triangles: &[P]) -> &mut Self
    where
        P: Into<mint::Point2<f32>> + Clone,
    {
        {
            assert_eq!(triangles.len() % 3, 0);
            let tris = triangles
                .iter()
                .cloned()
                .map(|p| {
                    // Gotta turn ggez Point2's into lyon FillVertex's
                        let mint_point = p.into();
                        let np = lyon::math::point(mint_point.x, mint_point.y);
                        let nv = lyon::math::vector(mint_point.x, mint_point.y);
                        t::FillVertex {
                            position: np,
                            normal: nv,
                        }
                    })
                    // Removing this collect might be nice, but is not easy.
                    // We can chunk a slice, but can't chunk an arbitrary
                    // iterator.
                    // Using the itertools crate doesn't really make anything
                    // nicer, so we'll just live with it.
                .collect::<Vec<_>>();
            let tris = tris.chunks(3);
            let builder = &mut t::BuffersBuilder::new(&mut self.buffer, VertexBuilder);
            use lyon::tessellation::GeometryBuilder;
            builder.begin_geometry();
            for tri in tris {
                // Ideally this assert makes bounds-checks only happen once.
                assert!(tri.len() == 3);
                let fst = tri[0];
                let snd = tri[1];
                let thd = tri[2];
                let i1 = builder.add_vertex(fst);
                let i2 = builder.add_vertex(snd);
                let i3 = builder.add_vertex(thd);
                builder.add_triangle(i1, i2, i3);
            }
            let _ = builder.end_geometry();
        }
        self
    }

    /// Takes the accumulated geometry and load it into GPU memory,
    /// creating a single `Mesh`.
    pub fn build(&self, ctx: &mut Context) -> GameResult<Mesh> {
        let gfx = &mut ctx.gfx_context;

        let (vertex_buffer, _) = ImmutableBuffer::from_iter(
            self.buffer.vertices.iter().cloned(),
            BufferUsage::vertex_buffer(),
            gfx.queue.clone(),
        ).unwrap();
        let (index_buffer, _) = ImmutableBuffer::from_iter(
            self.buffer.indices.iter().cloned(),
            BufferUsage::index_buffer(),
            gfx.queue.clone(),
        ).unwrap();

        Ok(Mesh {
            vertex_buffer,
            index_buffer,
            // blend_mode: None,
            // debug_id: DebugId::get(ctx),
        })
    }
}

struct VertexBuilder;

impl t::VertexConstructor<t::FillVertex, Vertex> for VertexBuilder {
    fn new_vertex(&mut self, vertex: t::FillVertex) -> Vertex {
        Vertex {
            position: [vertex.position.x, vertex.position.y],
            texcoord: [0.0, 0.0],
        }
    }
}

impl t::VertexConstructor<t::StrokeVertex, Vertex> for VertexBuilder {
    fn new_vertex(&mut self, vertex: t::StrokeVertex) -> Vertex {
        Vertex {
            position: [vertex.position.x, vertex.position.y],
            texcoord: [0.0, 0.0],
        }
    }
}

/// 2D polygon mesh.
///
/// All of its creation methods are just shortcuts for doing the same operation
/// via a `MeshBuilder`.
#[derive(Clone)]
pub struct Mesh {
    vertex_buffer: Arc<ImmutableBuffer<[Vertex]>>,
    index_buffer: Arc<ImmutableBuffer<[u16]>>,
    // blend_mode: Option<BlendMode>,
    // debug_id: DebugId,
}

impl Mesh {
    /// Create a new mesh for a line of one or more connected segments.
    pub fn new_line<P>(ctx: &mut Context, points: &[P], width: f32) -> GameResult<Mesh>
    where
        P: Into<mint::Point2<f32>> + Clone,
    {
        let mut mb = MeshBuilder::new();
        let _ = mb.polyline(DrawMode::Line(width), points);
        mb.build(ctx)
    }

    /// Create a new mesh for a circle.
    pub fn new_circle<P>(
        ctx: &mut Context,
        mode: DrawMode,
        point: P,
        radius: f32,
        tolerance: f32,
    ) -> GameResult<Mesh>
    where
        P: Into<mint::Point2<f32>>,
    {
        let mut mb = MeshBuilder::new();
        let _ = mb.circle(mode, point, radius, tolerance);
        mb.build(ctx)
    }

    /// Create a new mesh for an ellipse.
    pub fn new_ellipse<P>(
        ctx: &mut Context,
        mode: DrawMode,
        point: P,
        radius1: f32,
        radius2: f32,
        tolerance: f32,
    ) -> GameResult<Mesh>
    where
        P: Into<mint::Point2<f32>>,
    {
        let mut mb = MeshBuilder::new();
        let _ = mb.ellipse(mode, point, radius1, radius2, tolerance);
        mb.build(ctx)
    }

    /// Create a new mesh for series of connected lines.
    pub fn new_polyline<P>(ctx: &mut Context, mode: DrawMode, points: &[P]) -> GameResult<Mesh>
    where
        P: Into<mint::Point2<f32>> + Clone,
    {
        let mut mb = MeshBuilder::new();
        let _ = mb.polyline(mode, points);
        mb.build(ctx)
    }

    /// Create a new mesh for closed polygon.
    pub fn new_polygon<P>(ctx: &mut Context, mode: DrawMode, points: &[P]) -> GameResult<Mesh>
    where
        P: Into<mint::Point2<f32>> + Clone,
    {
        let mut mb = MeshBuilder::new();
        let _ = mb.polygon(mode, points);
        mb.build(ctx)
    }

    /// Create a new mesh for a rectangle
    pub fn new_rectangle(ctx: &mut Context, mode: DrawMode, bounds: Rect) -> GameResult<Mesh> {
        let mut mb = MeshBuilder::new();
        let _ = mb.rectangle(mode, bounds);
        mb.build(ctx)
    }

    /// Create a new `Mesh` from a raw list of triangle points.
    pub fn from_triangles<P>(ctx: &mut Context, triangles: &[P]) -> GameResult<Mesh>
    where
        P: Into<mint::Point2<f32>> + Clone,
    {
        let mut mb = MeshBuilder::new();
        let _ = mb.triangles(triangles);
        mb.build(ctx)
    }

    /// Creates a `Mesh` from a raw list of triangles defined from points
    /// and indices, with the given UV texture coordinates.
    ///
    /// This is the most primitive mesh-creation method, but allows you full
    /// control over the tesselation and texturing.
    /// As such it will panic or produce incorrect/invalid output (that may later
    /// cause drawing to panic), if:
    ///
    ///  * `indices` contains a value out of bounds of `verts`
<<<<<<< HEAD
    pub fn from_raw<V>(ctx: &mut Context, vertices: &[V], indices: &[u16]) -> Mesh
    where
        V: Into<Vertex> + Clone + Send + Sync,
    {
        let gfx = &mut ctx.gfx_context;

        let vertices: Vec<Vertex> = vertices.iter().cloned().map(|v| v.into()).collect();

        let (vertex_buffer, _) = ImmutableBuffer::from_iter(
            vertices.iter().cloned(),
            BufferUsage::vertex_buffer(),
            gfx.queue.clone(),
        ).unwrap();
        let (index_buffer, _) = ImmutableBuffer::from_iter(
            indices.iter().cloned(),
            BufferUsage::index_buffer(),
            gfx.queue.clone(),
        ).unwrap();

        Mesh {
            vertex_buffer,
            index_buffer,
            // blend_mode: None,
            // debug_id: DebugId::get(ctx),
=======
    pub fn from_raw<V>(ctx: &mut Context, verts: &[V], indices: &[u16]) -> Mesh
    where
        V: Into<Vertex> + Clone,
    {
        let verts: Vec<Vertex> = verts.iter().cloned().map(|v| v.into()).collect();
        let (vbuf, slice) = ctx.gfx_context
            .factory
            .create_vertex_buffer_with_slice(&verts[..], indices);
        Mesh {
            buffer: vbuf,
            slice,
            blend_mode: None,
            debug_id: DebugId::get(ctx),
>>>>>>> 1f93e7ca
        }
    }
}

impl Drawable for Mesh {
    fn draw<D>(&self, ctx: &mut Context, param: D) -> GameResult
    where
        D: Into<DrawTransform>,
    {
        let param = param.into();
        // self.debug_id.assert(ctx);
        let gfx = &mut ctx.gfx_context;

        gfx.draw(
            &[param],
            Some(self.vertex_buffer.clone()),
            Some(self.index_buffer.clone()),
            None,
            None,
        );

        Ok(())
    }
    // fn set_blend_mode(&mut self, mode: Option<BlendMode>) {
    //     self.blend_mode = mode;
    // }
    // fn get_blend_mode(&self) -> Option<BlendMode> {
    //     self.blend_mode
    // }
}<|MERGE_RESOLUTION|>--- conflicted
+++ resolved
@@ -495,7 +495,6 @@
     /// cause drawing to panic), if:
     ///
     ///  * `indices` contains a value out of bounds of `verts`
-<<<<<<< HEAD
     pub fn from_raw<V>(ctx: &mut Context, vertices: &[V], indices: &[u16]) -> Mesh
     where
         V: Into<Vertex> + Clone + Send + Sync,
@@ -520,21 +519,6 @@
             index_buffer,
             // blend_mode: None,
             // debug_id: DebugId::get(ctx),
-=======
-    pub fn from_raw<V>(ctx: &mut Context, verts: &[V], indices: &[u16]) -> Mesh
-    where
-        V: Into<Vertex> + Clone,
-    {
-        let verts: Vec<Vertex> = verts.iter().cloned().map(|v| v.into()).collect();
-        let (vbuf, slice) = ctx.gfx_context
-            .factory
-            .create_vertex_buffer_with_slice(&verts[..], indices);
-        Mesh {
-            buffer: vbuf,
-            slice,
-            blend_mode: None,
-            debug_id: DebugId::get(ctx),
->>>>>>> 1f93e7ca
         }
     }
 }
