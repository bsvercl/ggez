use ::*;
use graphics::*;
use gfx::traits::FactoryExt;
use lyon::tessellation as t;

/// A builder for creating `Mesh`es.
///
/// This allows you to easily make one `Mesh` containing
/// many different complex pieces of geometry.  They don't
/// have to be connected to each other, and will all be
/// drawn at once.
///
<<<<<<< HEAD
/// ```rust
/// use ggez::{Context, GameResult};
/// use ggez::graphics::{self, DrawMode, MeshBuilder, Point2};
///
/// fn draw_danger_signs(ctx: &mut Context) -> GameResult<()> {
///     // Initialize a builder instance.
///     let mesh = MeshBuilder::new()
///         // Add vertices for 3 lines (in an approximate equilateral triangle).
///         .line(
///             &[
///                 Point2::new(0.0, 0.0),
///                 Point2::new(-30.0, 52.0),
///                 Point2::new(30.0, 52.0),
///                 Point2::new(0.0, 0.0),
///             ],
///             1.0,
///         )
///         // Add vertices for an exclamation mark!
///         .ellipse(DrawMode::Fill, Point2::new(0.0, 25.0), 2.0, 15.0, 2.0)
///         .circle(DrawMode::Fill, Point2::new(0.0, 45.0), 2.0, 2.0)
///         // Finalize then unwrap. Unwrapping via `?` operator either yields the final `Mesh`,
///         // or propagates the error (note return type).
///         .build(ctx)?;
///     // Draw 3 meshes in a line, 1st and 3rd tilted by 1 radian.
///     graphics::draw(ctx, &mesh, Point2::new(50.0, 50.0), -1.0).unwrap();
///     graphics::draw(ctx, &mesh, Point2::new(150.0, 50.0), 0.0).unwrap();
///     graphics::draw(ctx, &mesh, Point2::new(250.0, 50.0), 1.0).unwrap();
///     Ok(())
/// }
=======
/// The following example shows how to build a mesh containing a line and a circle:
///
/// ```rust,ignore
/// let mesh: Mesh = MeshBuilder::new()
///     .line(&[Point2::new(20.0, 20.0), Point2::new(40.0, 20.0)], 4.0)
///     .circle(DrawMode::Fill, Point2::new(60.0, 38.0), 40.0, 1.0)
///     .build(ctx)
///     .unwrap();
>>>>>>> f77fec7a
/// ```
#[derive(Debug, Clone)]
pub struct MeshBuilder {
    buffer: t::geometry_builder::VertexBuffers<Vertex>,
}

impl Default for MeshBuilder {
    fn default() -> Self {
        Self {
            buffer: t::VertexBuffers::new(),
        }
    }
}

impl MeshBuilder {
    /// Create a new MeshBuilder.
    pub fn new() -> Self {
        Self::default()
    }

    /// Create a new mesh for a line of one or more connected segments.
    pub fn line(&mut self, points: &[Point2], width: f32) -> &mut Self {
        self.polyline(DrawMode::Line(width), points)
    }

    /// Create a new mesh for a circle.
    ///
    /// For the meaning of the `tolerance` parameter, [see here](https://docs.rs/lyon_geom/0.9.0/lyon_geom/#flattening).
    pub fn circle(
        &mut self,
        mode: DrawMode,
        point: Point2,
        radius: f32,
        tolerance: f32,
    ) -> &mut Self {
        {
            let buffers = &mut self.buffer;
            match mode {
                DrawMode::Fill => {
                    // These builders have to be in separate match arms 'cause they're actually
                    // different types; one is GeometryBuilder<StrokeVertex> and the other is
                    // GeometryBuilder<FillVertex>
                    let builder = &mut t::BuffersBuilder::new(buffers, VertexBuilder);
                    let fill_options = t::FillOptions::default().with_tolerance(tolerance);
                    t::basic_shapes::fill_circle(
                        t::math::point(point.x, point.y),
                        radius,
                        &fill_options,
                        builder,
                    );
                }
                DrawMode::Line(line_width) => {
                    let builder = &mut t::BuffersBuilder::new(buffers, VertexBuilder);
                    let options = t::StrokeOptions::default()
                        .with_line_width(line_width)
                        .with_tolerance(tolerance);
                    t::basic_shapes::stroke_circle(
                        t::math::point(point.x, point.y),
                        radius,
                        &options,
                        builder,
                    );
                }
            };
        }
        self
    }

    /// Create a new mesh for an ellipse.
    ///
    /// For the meaning of the `tolerance` parameter, [see here](https://docs.rs/lyon_geom/0.9.0/lyon_geom/#flattening).
    pub fn ellipse(
        &mut self,
        mode: DrawMode,
        point: Point2,
        radius1: f32,
        radius2: f32,
        tolerance: f32,
    ) -> &mut Self {
        {
            let buffers = &mut self.buffer;
            match mode {
                DrawMode::Fill => {
                    let builder = &mut t::BuffersBuilder::new(buffers, VertexBuilder);
                    let fill_options = t::FillOptions::default().with_tolerance(tolerance);
                    t::basic_shapes::fill_ellipse(
                        t::math::point(point.x, point.y),
                        t::math::vector(radius1, radius2),
                        t::math::Angle { radians: 0.0 },
                        &fill_options,
                        builder,
                    );
                }
                DrawMode::Line(line_width) => {
                    let builder = &mut t::BuffersBuilder::new(buffers, VertexBuilder);
                    let options = t::StrokeOptions::default()
                        .with_line_width(line_width)
                        .with_tolerance(tolerance);
                    t::basic_shapes::stroke_ellipse(
                        t::math::point(point.x, point.y),
                        t::math::vector(radius1, radius2),
                        t::math::Angle { radians: 0.0 },
                        &options,
                        builder,
                    );
                }
            };
        }
        self
    }

    /// Create a new mesh for a series of connected lines.
    pub fn polyline(&mut self, mode: DrawMode, points: &[Point2]) -> &mut Self {
        {
            assert!(points.len() > 1);
            let buffers = &mut self.buffer;
            let points = points
                .into_iter()
                .map(|ggezpoint| t::math::point(ggezpoint.x, ggezpoint.y));
            match mode {
                DrawMode::Fill => {
                    let builder = &mut t::BuffersBuilder::new(buffers, VertexBuilder);
                    let tessellator = &mut t::FillTessellator::new();
                    let options = t::FillOptions::default();
                    // TODO: Removing this expect would be rather nice.
                    t::basic_shapes::fill_polyline(points, tessellator, &options, builder)
                        .expect("Could not fill polyline?");
                }
                DrawMode::Line(width) => {
                    let builder = &mut t::BuffersBuilder::new(buffers, VertexBuilder);
                    let options = t::StrokeOptions::default().with_line_width(width);
                    t::basic_shapes::stroke_polyline(points, false, &options, builder);
                }
            };
        }
        self
    }

    /// Create a new mesh for a closed polygon
    pub fn polygon(&mut self, mode: DrawMode, points: &[Point2]) -> &mut Self {
        {
            let buffers = &mut self.buffer;
            let points = points
                .into_iter()
                .map(|ggezpoint| t::math::point(ggezpoint.x, ggezpoint.y));
            match mode {
                DrawMode::Fill => {
                    let builder = &mut t::BuffersBuilder::new(buffers, VertexBuilder);
                    let tessellator = &mut t::FillTessellator::new();
                    let options = t::FillOptions::default();
                    // TODO: Removing this expect would be rather nice.
                    t::basic_shapes::fill_polyline(points, tessellator, &options, builder)
                        .expect("Could not fill polygon?");
                }
                DrawMode::Line(width) => {
                    let builder = &mut t::BuffersBuilder::new(buffers, VertexBuilder);
                    let options = t::StrokeOptions::default().with_line_width(width);
                    t::basic_shapes::stroke_polyline(points, true, &options, builder);
                }
            };
        }
        self
    }

    /// Create a new `Mesh` from a raw list of triangles.
    ///
    /// Currently does not support UV's or indices.
    pub fn triangles(&mut self, triangles: &[Point2]) -> &mut Self {
        {
            assert_eq!(triangles.len() % 3, 0);
            let tris = triangles
                .iter()
                .cloned()
                .map(|p| {
                    // Gotta turn ggez Point2's into lyon FillVertex's
                        let np = lyon::math::point(p.x, p.y);
                        let nv = lyon::math::vector(p.x, p.y);
                        t::FillVertex {
                            position: np,
                            normal: nv,
                        }
                    })
                    // Can we remove this collect?
                    // Probably means collecting into chunks first, THEN 
                    // converting point types, since we can't chunk an iterator,
                    // only a slice.  Not sure that's an improvement.
                .collect::<Vec<_>>();
            let tris = tris.chunks(3);
            let builder: &mut t::BuffersBuilder<_, _, _> =
                &mut t::BuffersBuilder::new(&mut self.buffer, VertexBuilder);
            use lyon::tessellation::GeometryBuilder;
            builder.begin_geometry();
            for tri in tris {
                // Ideally this assert makes bounds-checks only happen once.
                assert!(tri.len() == 3);
                let fst = tri[0];
                let snd = tri[1];
                let thd = tri[2];
                let i1 = builder.add_vertex(fst);
                let i2 = builder.add_vertex(snd);
                let i3 = builder.add_vertex(thd);
                builder.add_triangle(i1, i2, i3);
            }
            builder.end_geometry();
        }
        self
    }

    /// Takes the accumulated geometry and load it into GPU memory,
    /// creating a single `Mesh`.
    pub fn build(&self, ctx: &mut Context) -> GameResult<Mesh> {
        let (vbuf, slice) = ctx.gfx_context
            .factory
            .create_vertex_buffer_with_slice(&self.buffer.vertices[..], &self.buffer.indices[..]);

        Ok(Mesh {
            buffer: vbuf,
            slice,
            blend_mode: None,
        })
    }
}

struct VertexBuilder;

impl t::VertexConstructor<t::FillVertex, Vertex> for VertexBuilder {
    fn new_vertex(&mut self, vertex: t::FillVertex) -> Vertex {
        Vertex {
            pos: [vertex.position.x, vertex.position.y],
            uv: [0.0, 0.0],
        }
    }
}

impl t::VertexConstructor<t::StrokeVertex, Vertex> for VertexBuilder {
    fn new_vertex(&mut self, vertex: t::StrokeVertex) -> Vertex {
        Vertex {
            pos: [vertex.position.x, vertex.position.y],
            uv: [0.0, 0.0],
        }
    }
}

/// 2D polygon mesh.
///
/// All of its creation methods are just shortcuts for doing the same operation
/// via a `MeshBuilder`.
#[derive(Debug, Clone, PartialEq)]
pub struct Mesh {
    buffer: gfx::handle::Buffer<gfx_device_gl::Resources, Vertex>,
    slice: gfx::Slice<gfx_device_gl::Resources>,
    blend_mode: Option<BlendMode>,
}

impl Mesh {
    /// Create a new mesh for a line of one or more connected segments.
    pub fn new_line(ctx: &mut Context, points: &[Point2], width: f32) -> GameResult<Mesh> {
        let mut mb = MeshBuilder::new();
        mb.polyline(DrawMode::Line(width), points);
        mb.build(ctx)
    }

    /// Create a new mesh for a circle.
    pub fn new_circle(
        ctx: &mut Context,
        mode: DrawMode,
        point: Point2,
        radius: f32,
        tolerance: f32,
    ) -> GameResult<Mesh> {
        let mut mb = MeshBuilder::new();
        mb.circle(mode, point, radius, tolerance);
        mb.build(ctx)
    }

    /// Create a new mesh for an ellipse.
    pub fn new_ellipse(
        ctx: &mut Context,
        mode: DrawMode,
        point: Point2,
        radius1: f32,
        radius2: f32,
        tolerance: f32,
    ) -> GameResult<Mesh> {
        let mut mb = MeshBuilder::new();
        mb.ellipse(mode, point, radius1, radius2, tolerance);
        mb.build(ctx)
    }

    /// Create a new mesh for series of connected lines
    pub fn new_polyline(ctx: &mut Context, mode: DrawMode, points: &[Point2]) -> GameResult<Mesh> {
        let mut mb = MeshBuilder::new();
        mb.polyline(mode, points);
        mb.build(ctx)
    }

    /// Create a new mesh for closed polygon
    pub fn new_polygon(ctx: &mut Context, mode: DrawMode, points: &[Point2]) -> GameResult<Mesh> {
        let mut mb = MeshBuilder::new();
        mb.polygon(mode, points);
        mb.build(ctx)
    }

    /// Create a new `Mesh` from a raw list of triangles.
    pub fn from_triangles(ctx: &mut Context, triangles: &[Point2]) -> GameResult<Mesh> {
        let mut mb = MeshBuilder::new();
        mb.triangles(triangles);
        mb.build(ctx)
    }
}

impl Drawable for Mesh {
    fn draw_ex(&self, ctx: &mut Context, param: DrawParam) -> GameResult<()> {
        let gfx = &mut ctx.gfx_context;
        gfx.update_instance_properties(param)?;

        gfx.data.vbuf = self.buffer.clone();
        gfx.data.tex.0 = gfx.white_image.texture.clone();

        gfx.draw(Some(&self.slice))?;

        Ok(())
    }
    fn set_blend_mode(&mut self, mode: Option<BlendMode>) {
        self.blend_mode = mode;
    }
    fn get_blend_mode(&self) -> Option<BlendMode> {
        self.blend_mode
    }
}<|MERGE_RESOLUTION|>--- conflicted
+++ resolved
@@ -10,7 +10,17 @@
 /// have to be connected to each other, and will all be
 /// drawn at once.
 ///
-<<<<<<< HEAD
+/// The following example shows how to build a mesh containing a line and a circle:
+///
+/// ```rust,ignore
+/// let mesh: Mesh = MeshBuilder::new()
+///     .line(&[Point2::new(20.0, 20.0), Point2::new(40.0, 20.0)], 4.0)
+///     .circle(DrawMode::Fill, Point2::new(60.0, 38.0), 40.0, 1.0)
+///     .build(ctx)
+///     .unwrap();
+/// ```
+/// A more sophisticated example:
+///
 /// ```rust
 /// use ggez::{Context, GameResult};
 /// use ggez::graphics::{self, DrawMode, MeshBuilder, Point2};
@@ -40,16 +50,6 @@
 ///     graphics::draw(ctx, &mesh, Point2::new(250.0, 50.0), 1.0).unwrap();
 ///     Ok(())
 /// }
-=======
-/// The following example shows how to build a mesh containing a line and a circle:
-///
-/// ```rust,ignore
-/// let mesh: Mesh = MeshBuilder::new()
-///     .line(&[Point2::new(20.0, 20.0), Point2::new(40.0, 20.0)], 4.0)
-///     .circle(DrawMode::Fill, Point2::new(60.0, 38.0), 40.0, 1.0)
-///     .build(ctx)
-///     .unwrap();
->>>>>>> f77fec7a
 /// ```
 #[derive(Debug, Clone)]
 pub struct MeshBuilder {
