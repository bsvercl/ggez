--- conflicted
+++ resolved
@@ -42,115 +42,14 @@
 // pub use self::text::*;
 pub use self::types::*;
 
-<<<<<<< HEAD
 /// Internal structure containing vertex data.
 #[derive(Copy, Clone, Debug)]
 pub struct Vertex {
     position: [f32; 2],
     texcoord: [f32; 2],
-=======
-type BuggoSurfaceFormat = gfx::format::Srgba8;
-type ShaderResourceType = [f32; 4];
-
-/// A marker trait saying that something is a label for a particular backend,
-/// with associated gfx-rs types for that backend.
-pub trait BackendSpec: fmt::Debug {
-    /// gfx resource type
-    type Resources: gfx::Resources;
-    /// gfx factory type
-    type Factory: gfx::Factory<Self::Resources> + Clone;
-    /// gfx command buffer type
-    type CommandBuffer: gfx::CommandBuffer<Self::Resources>;
-    /// gfx device type
-    type Device: gfx::Device<Resources = Self::Resources, CommandBuffer = Self::CommandBuffer>;
-
-    /// A helper function to take a RawShaderResourceView and turn it into a typed one based on
-    /// the surface type defined in a `BackendSpec`.
-    ///
-    /// But right now we only allow surfaces that use [f32;4] colors, so we can freely
-    /// hardcode this in the `ShaderResourceType` type.
-    fn raw_to_typed_shader_resource(
-        &self,
-        texture_view: gfx::handle::RawShaderResourceView<Self::Resources>,
-    ) -> gfx::handle::ShaderResourceView<<Self as BackendSpec>::Resources, ShaderResourceType> {
-        let typed_view: gfx::handle::ShaderResourceView<_, ShaderResourceType> =
-            gfx::memory::Typed::new(texture_view);
-        typed_view
-    }
-
-    /// Returns the version of the backend, `(major, minor)`.
-    ///
-    /// So for instance if the backend is using OpenGL version 3.2,
-    /// it would return `(3, 2)`.
-    fn version_tuple(&self) -> (u8, u8);
-
-    /// Returns a string containing some backend-dependent info.
-    fn get_info(&self, device: &Self::Device) -> String;
-
-    /// Creates the window.
-    fn init<'a>(
-        &self,
-        window_builder: glutin::WindowBuilder,
-        gl_builder: glutin::ContextBuilder<'a>,
-        events_loop: &glutin::EventsLoop,
-        color_format: gfx::format::Format,
-        depth_format: gfx::format::Format,
-    ) -> (
-        glutin::GlWindow,
-        Self::Device,
-        Self::Factory,
-        gfx::handle::RawRenderTargetView<Self::Resources>,
-        gfx::handle::RawDepthStencilView<Self::Resources>,
-    );
-
-    /// Create an Encoder for the backend.
-    fn get_encoder(
-        factory: &mut Self::Factory,
-    ) -> gfx::Encoder<Self::Resources, Self::CommandBuffer>;
-
-    /// Resizes the viewport for the backend. (right now assumes a Glutin window...)
-    fn resize_viewport(
-        &self,
-        color_view: &gfx::handle::RawRenderTargetView<Self::Resources>,
-        depth_view: &gfx::handle::RawDepthStencilView<Self::Resources>,
-        color_format: gfx::format::Format,
-        depth_format: gfx::format::Format,
-        window: &glutin::GlWindow,
-    ) -> Option<(
-        gfx::handle::RawRenderTargetView<Self::Resources>,
-        gfx::handle::RawDepthStencilView<Self::Resources>,
-    )>;
-}
-
-/// A backend specification for OpenGL.
-/// This is different from `conf::Backend` because
-/// this needs to be its own struct to implement traits upon,
-/// and because there may need to be a layer of translation
-/// between what the user specifies in the config, and what the
-/// graphics backend init code actually gets.
-///
-/// You shouldn't normally need to fiddle with this directly
-/// but it has to be exported cause generic types like
-/// `Shader` depend on it.
-#[derive(Debug, Copy, Clone, PartialEq, Eq, SmartDefault, Hash)]
-pub struct GlBackendSpec {
-    #[default = r#"3"#]
-    major: u8,
-    #[default = r#"2"#]
-    minor: u8,
-}
-
-impl From<conf::Backend> for GlBackendSpec {
-    fn from(c: conf::Backend) -> Self {
-        match c {
-            conf::Backend::OpenGL { major, minor } => Self { major, minor },
-        }
-    }
->>>>>>> 1f93e7ca
 }
 impl_vertex!(Vertex, position, texcoord);
 
-<<<<<<< HEAD
 #[derive(Copy, Clone, Debug)]
 pub(crate) struct InstanceProperties {
     src: [f32; 4],
@@ -174,85 +73,6 @@
     #[ty = "fragment"]
     #[path = "src/graphics/shader/basic_450.glslf"]
     struct Dummy;
-=======
-impl BackendSpec for GlBackendSpec {
-    type Resources = gfx_device_gl::Resources;
-    type Factory = gfx_device_gl::Factory;
-    type CommandBuffer = gfx_device_gl::CommandBuffer;
-    type Device = gfx_device_gl::Device;
-
-    fn version_tuple(&self) -> (u8, u8) {
-        (self.major, self.minor)
-    }
-
-    fn init<'a>(
-        &self,
-        window_builder: glutin::WindowBuilder,
-        gl_builder: glutin::ContextBuilder<'a>,
-        events_loop: &glutin::EventsLoop,
-        color_format: gfx::format::Format,
-        depth_format: gfx::format::Format,
-    ) -> (
-        glutin::GlWindow,
-        Self::Device,
-        Self::Factory,
-        gfx::handle::RawRenderTargetView<Self::Resources>,
-        gfx::handle::RawDepthStencilView<Self::Resources>,
-    ) {
-        use gfx_window_glutin;
-        let (window, device, factory, screen_render_target, depth_view) =
-            gfx_window_glutin::init_raw(
-                window_builder,
-                gl_builder,
-                events_loop,
-                color_format,
-                depth_format,
-            );
-        (window, device, factory, screen_render_target, depth_view)
-    }
-
-    fn get_info(&self, device: &Self::Device) -> String {
-        let info = device.get_info();
-        format!(
-            "  Driver vendor: {}, renderer {}, version {:?}, shading language {:?}",
-            info.platform_name.vendor,
-            info.platform_name.renderer,
-            info.version,
-            info.shading_language
-        )
-    }
-
-    fn get_encoder(
-        factory: &mut Self::Factory,
-    ) -> gfx::Encoder<Self::Resources, Self::CommandBuffer> {
-        factory.create_command_buffer().into()
-    }
-
-    fn resize_viewport(
-        &self,
-        color_view: &gfx::handle::RawRenderTargetView<Self::Resources>,
-        depth_view: &gfx::handle::RawDepthStencilView<Self::Resources>,
-        color_format: gfx::format::Format,
-        depth_format: gfx::format::Format,
-        window: &glutin::GlWindow,
-    ) -> Option<(
-        gfx::handle::RawRenderTargetView<Self::Resources>,
-        gfx::handle::RawDepthStencilView<Self::Resources>,
-    )> {
-        // Basically taken from the definition of
-        // gfx_window_glutin::update_views()
-        let dim = color_view.get_dimensions();
-        assert_eq!(dim, depth_view.get_dimensions());
-        use gfx_window_glutin;
-        if let Some((cv, dv)) =
-            gfx_window_glutin::update_views_raw(window, dim, color_format, depth_format)
-        {
-            Some((cv, dv))
-        } else {
-            None
-        }
-    }
->>>>>>> 1f93e7ca
 }
 
 const QUAD_VERTICES: [Vertex; 4] = [
@@ -276,117 +96,6 @@
 
 const QUAD_INDICES: [u16; 6] = [0, 1, 2, 0, 2, 3];
 
-<<<<<<< HEAD
-=======
-gfx_defines!{
-    /// Internal structure containing vertex data.
-    vertex Vertex {
-        pos: [f32; 2] = "a_Pos",
-        uv: [f32; 2] = "a_Uv",
-    }
-
-    /// Internal structure containing values that are different for each
-    /// drawable object.
-    vertex InstanceProperties {
-        // the columns here are for the transform matrix;
-        // you can't shove a full matrix into an instance
-        // buffer, annoyingly.
-        src: [f32; 4] = "a_Src",
-        col1: [f32; 4] = "a_TCol1",
-        col2: [f32; 4] = "a_TCol2",
-        col3: [f32; 4] = "a_TCol3",
-        col4: [f32; 4] = "a_TCol4",
-        color: [f32; 4] = "a_Color",
-    }
-
-    /// Internal structure containing global shader state.
-    constant Globals {
-        mvp_matrix: [[f32; 4]; 4] = "u_MVP",
-    }
-
-    // Internal structure containing graphics pipeline state.
-    // This can't be a doc comment though because it somehow
-    // breaks the gfx_defines! macro though.  :-(
-    pipeline pipe {
-        vbuf: gfx::VertexBuffer<Vertex> = (),
-        tex: gfx::TextureSampler<[f32; 4]> = "t_Texture",
-        globals: gfx::ConstantBuffer<Globals> = "Globals",
-        rect_instance_properties: gfx::InstanceBuffer<InstanceProperties> = (),
-        // The default values here are overwritten by the
-        // pipeline init values in `shader::create_shader()`.
-        out: gfx::RawRenderTarget =
-          ("Target0",
-           gfx::format::Format(gfx::format::SurfaceType::R8_G8_B8_A8, gfx::format::ChannelType::Srgb),
-           gfx::state::ColorMask::all(), Some(gfx::preset::blend::ALPHA)
-          ),
-        // out: gfx::RawRenderTarget = "Target0",
-    }
-}
-
-impl Default for InstanceProperties {
-    fn default() -> Self {
-        InstanceProperties {
-            src: [0.0, 0.0, 1.0, 1.0],
-            col1: [1.0, 0.0, 0.0, 0.0],
-            col2: [0.0, 1.0, 0.0, 0.0],
-            col3: [1.0, 0.0, 1.0, 0.0],
-            col4: [1.0, 0.0, 0.0, 1.0],
-            color: [1.0, 1.0, 1.0, 1.0],
-        }
-    }
-}
-
-/// A structure for conveniently storing Sampler's, based off
-/// their `SamplerInfo`.
-pub(crate) struct SamplerCache<B>
-where
-    B: BackendSpec,
-{
-    samplers: HashMap<texture::SamplerInfo, gfx::handle::Sampler<B::Resources>>,
-}
-
-impl<B> SamplerCache<B>
-where
-    B: BackendSpec,
-{
-    fn new() -> Self {
-        SamplerCache {
-            samplers: HashMap::new(),
-        }
-    }
-
-    fn get_or_insert(
-        &mut self,
-        info: texture::SamplerInfo,
-        factory: &mut B::Factory,
-    ) -> gfx::handle::Sampler<B::Resources> {
-        let sampler = self.samplers
-            .entry(info)
-            .or_insert_with(|| factory.create_sampler(info));
-        sampler.clone()
-    }
-}
-
-impl From<gfx::buffer::CreationError> for GameError {
-    fn from(e: gfx::buffer::CreationError) -> Self {
-        use gfx::buffer::CreationError;
-        match e {
-            CreationError::UnsupportedBind(b) => GameError::RenderError(format!(
-                "Could not create buffer: Unsupported Bind ({:?})",
-                b
-            )),
-            CreationError::UnsupportedUsage(u) => GameError::RenderError(format!(
-                "Could not create buffer: Unsupported Usage ({:?})",
-                u
-            )),
-            CreationError::Other => {
-                GameError::RenderError("Could not create buffer: Unknown error".to_owned())
-            }
-        }
-    }
-}
-
->>>>>>> 1f93e7ca
 // **********************************************************************
 // DRAWING
 // **********************************************************************
@@ -723,10 +432,7 @@
 pub fn set_mode(context: &mut Context, mode: WindowMode) -> GameResult {
     let gfx = &mut context.gfx_context;
     gfx.set_window_mode(mode)?;
-<<<<<<< HEAD
-=======
     // Save updated mode.
->>>>>>> 1f93e7ca
     context.conf.window_mode = mode;
     Ok(())
 }
@@ -751,8 +457,6 @@
     let mut window_mode = context.conf.window_mode;
     window_mode.resizable = resizable;
     set_mode(context, window_mode)
-<<<<<<< HEAD
-=======
 }
 
 use std::path::Path;
@@ -763,22 +467,9 @@
         Some(path) => Some(Icon::from_path(path)?),
         None => None,
     };
-    context.gfx_context.window.set_window_icon(icon);
+    context.gfx_context.window().set_window_icon(icon);
     Ok(())
->>>>>>> 1f93e7ca
-}
-
-// use std::path::Path;
-// use winit::Icon;
-/// Sets the window icon.
-// pub fn set_window_icon<P: AsRef<Path>>(context: &Context, path: Option<P>) -> GameResult<()> {
-//     let icon = match path {
-//         Some(path) => Some(Icon::from_path(path)?),
-//         None => None,
-//     };
-//     context.gfx_context.window.set_window_icon(icon);
-//     Ok(())
-// }
+}
 
 /// Sets the window title.
 pub fn set_window_title(context: &Context, title: &str) {
@@ -801,11 +492,7 @@
 /// actually want
 pub fn get_size(context: &Context) -> (f64, f64) {
     let gfx = &context.gfx_context;
-<<<<<<< HEAD
     gfx.window()
-=======
-    gfx.window
->>>>>>> 1f93e7ca
         .get_outer_size()
         .map(|logical_size| (logical_size.width, logical_size.height))
         .unwrap_or((0.0, 0.0))
@@ -815,13 +502,8 @@
 /// is currently using.  If  `conf::WindowMode::hidpi`
 /// is true this is equal to `get_os_hidpi_factor()`,
 /// otherwise it is `1.0`.
-<<<<<<< HEAD
 pub fn get_hidpi_factor(ctx: &Context) -> f32 {
     ctx.gfx_context.hidpi_factor
-=======
-pub fn get_hidpi_factor(context: &Context) -> f32 {
-    context.gfx_context.hidpi_factor
->>>>>>> 1f93e7ca
 }
 
 /// Returns the hidpi pixel scaling factor that the operating
@@ -834,11 +516,7 @@
 /// Returns zeros if window doesn't exist.
 pub fn get_drawable_size(context: &Context) -> (f64, f64) {
     let gfx = &context.gfx_context;
-<<<<<<< HEAD
     gfx.window()
-=======
-    gfx.window
->>>>>>> 1f93e7ca
         .get_inner_size()
         .map(|logical_size| (logical_size.width, logical_size.height))
         .unwrap_or((0.0, 0.0))
