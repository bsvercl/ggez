--- conflicted
+++ resolved
@@ -4,10 +4,6 @@
 extern crate ggez;
 
 use ggez::event;
-<<<<<<< HEAD
-use ggez::filesystem;
-=======
->>>>>>> 1f93e7ca
 use ggez::graphics;
 use ggez::{Context, GameResult};
 use std::env;
@@ -69,7 +65,6 @@
 // do the work of creating our MainState and running our game.
 // * Then, just call `game.run()` which runs the `Game` mainloop.
 pub fn main() -> GameResult {
-
     // We add the CARGO_MANIFEST_DIR/resources to the resource paths
     // so that ggez will look in our cargo project directory for files.
     let resource_dir = if let Ok(manifest_dir) = env::var("CARGO_MANIFEST_DIR") {
@@ -80,9 +75,7 @@
         path::PathBuf::from("./resources")
     };
 
-    let cb = ggez::ContextBuilder::new("helloworld", "ggez")
-        .add_resource_path(resource_dir)
-        ;
+    let cb = ggez::ContextBuilder::new("helloworld", "ggez").add_resource_path(resource_dir);
     let (ctx, event_loop) = &mut cb.build()?;
 
     println!("HIDPI: {}", graphics::get_hidpi_factor(ctx));
