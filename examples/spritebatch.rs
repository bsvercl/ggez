--- conflicted
+++ resolved
@@ -82,18 +82,7 @@
 // Loading a config file depends on having FS (or we can just fake our way around it
 // by creating an FS and then throwing it away; the costs are not huge.)
 pub fn main() -> GameResult {
-<<<<<<< HEAD
-    let mut c = conf::Conf::new();
-    c.window_setup = c.window_setup.vsync(false);
-    println!("Starting with default config: {:#?}", c);
-    let (ctx, events_loop) = &mut Context::load_from_conf("spritebatch", "ggez", c)?;
-
-    // We add the CARGO_MANIFEST_DIR/resources do the filesystems paths so
-    // we we look in the cargo project for files.
-    if let Ok(manifest_dir) = env::var("CARGO_MANIFEST_DIR") {
-=======
     let resource_dir = if let Ok(manifest_dir) = env::var("CARGO_MANIFEST_DIR") {
->>>>>>> 1f93e7ca
         let mut path = path::PathBuf::from(manifest_dir);
         path.push("resources");
         path
@@ -101,9 +90,7 @@
         path::PathBuf::from("./resources")
     };
 
-    let cb = ggez::ContextBuilder::new("spritebatch", "ggez")
-        .add_resource_path(resource_dir)
-    ;
+    let cb = ggez::ContextBuilder::new("spritebatch", "ggez").add_resource_path(resource_dir);
     let (ctx, event_loop) = &mut cb.build()?;
 
     let state = &mut MainState::new(ctx)?;
